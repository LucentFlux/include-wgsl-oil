--- conflicted
+++ resolved
@@ -28,13 +28,8 @@
 data-encoding = "2" 
 
 [dev-dependencies]
-<<<<<<< HEAD
-encase = {version = "0.6", features = ["glam"]}
+encase = {version = "0.7", features = ["glam"]}
 glam = "0.25"
-=======
-encase = {version = "0.7", features = ["glam"]}
-glam = "0.24"
->>>>>>> bca537fb
 
 [lib]
 proc-macro = true
